// Copyright (c) 2019, Anders Dalskov
//
// This program is free software: you can redistribute it and/or modify it under
// the terms of the GNU General Public License as published by the Free Software
// Foundation, either version 3 of the License, or (at your option) any later
// version.
//
// This program is distributed in the hope that it will be useful, but WITHOUT
// ANY WARRANTY; without even the implied warranty of MERCHANTABILITY or FITNESS
// FOR A PARTICULAR PURPOSE.  See the GNU General Public License for more
// details.
//
// You should have received a copy of the GNU General Public License along with
// this program.  If not, see <https://www.gnu.org/licenses/>.

// ztk.hpp provides a header only implemention for the ring Z/Z_2^K for K <=
// 128.

#ifndef _ZTK_HPP
#define _ZTK_HPP

#include <cstdint>
#include <cstring>
#include <array>
#include <sstream>
#include <cassert>

namespace ztk {

// A Z/Z_2^K element is a vector of u64s
typedef uint64_t limb_t;

// Macros for converting to and from a length 2 array of u64 ints to a single
// __uint128 value.
#ifndef ZTK_NO_GCC_UINT128
#define LOAD_U128(r, x) do { (r) = ((__uint128_t)((x)[1]) << 64) | (x)[0]; } while (0)
#define STORE_U128(r, x) do { (r)[0] = (limb_t)(x); (r)[1] = (limb_t)((x) >> 64); } while (0)
#endif

// To circumvent C++'s rule on partial specialization, we use these helper
// functions for performing arithmetic, and provide specializations depending on
// the number of limbs that an element uses.
template<bool B> inline void mask_if(limb_t&, const limb_t);
template<size_t N> inline void op_add(limb_t[N], const limb_t[N], const limb_t[N]);
template<size_t N> inline void op_inc(limb_t[N], const limb_t[N]);
template<size_t N> inline void op_sub(limb_t[N], const limb_t[N], const limb_t[N]);
template<size_t N> inline void op_dec(limb_t[N], const limb_t[N]);
template<size_t N> inline void op_mul(limb_t[N], const limb_t[N], const limb_t[N]);

// A Z/Z_2^K element is templated by its bit-length K.
template<size_t K>
class Z2k {
public:

    template<size_t L>
    friend class Z2k;

    // Constants that show up in various places.
    static constexpr Z2k<K> zero  = Z2k<K>((const limb_t)0, Z2k<K>::_mask);
    static constexpr Z2k<K> one   = Z2k<K>(1, Z2k<K>::_mask);
    static constexpr Z2k<K> two   = Z2k<K>(2, Z2k<K>::_mask);
    static constexpr Z2k<K> three = Z2k<K>(3, Z2k<K>::_mask);
    static constexpr Z2k<K> four  = Z2k<K>(4, Z2k<K>::_mask);
    static constexpr Z2k<K> five  = Z2k<K>(5, Z2k<K>::_mask);

    // Element size in bits.
    //
    // @return size in bits (i.e., the template parameter).
    static constexpr size_t bit_size() {
	return K;
    };

    // Element size in bytes.
    //
    // The return value is the closest multiple of 8 that fits K bits.
    //
    // @return size of element in bytes.
    static constexpr size_t byte_size() {
	return _byte_size;
    };

    // Element size in limbs.
    //
    // @return closest multiple of sizeof(limb_t) that fits K bits.
    static constexpr size_t size() {
	return _number_of_limbs;
    };

    // Indicates whether elements need masking.
    //
    // If K does not fit exactly into sizeof(limb_t) bytes, then we need to mask
    // it after e.g., arithmetic operations. Masking corresponds to performing a
    // reduction modulo 2^K.
    //
    // For elements that fit into a limb_t value exactly, no explicit reduction
    // is needed.
    //
    // @return true if an explicit reduction needs to be computed.
    static constexpr bool needs_masking() {
	return _mask + 1;
    };

    // The mask for a particular K.
    //
    // @return a mask (i.e., a string "000 ... 000111 ... 111").
    static constexpr limb_t mask() {
	return _mask;
    };

    // Default constructor.
    //
    // Constructs an instance of the additive identity (i.e., 0).
    constexpr Z2k() {};

    // Constructor for 1 limb with explicit mask.
    //
    // Constructs the element `x & mask'.
    //
    // @param x a limb.
    // @param mask mask to be applied on x.
    constexpr Z2k(const limb_t x, const limb_t mask) {
	_limbs[0] = x & mask;
    };

    // Constructor for array of limbs with explicit mask.
    //
    // Construct the element
    //
    //   x_1 x_2 x_3 ... x_N & mask
    //
    // where x_i is the i'th entry in `limbs'.
    //
    // @param limbs an array of limbs
    // @param mask mask to be applied to the last element of `limbs'.
    constexpr Z2k(const limb_t limbs[size()], const limb_t mask) {
	for (size_t i = 0; i < size(); i++)
	    this->_limbs[i] = limbs[i];
	this->_limbs[size()-1] &= mask;
    };

    // Constructor for 1 limb.
    //
    // Will be masked to fit into K bits.
    //
    // @param x a limb
    Z2k(const limb_t x) {
	_limbs[0] = x;
	mask_if<needs_masking()>(_limbs[0], _mask);
    };

    // Constructor for array of limbs.
    //
    // Constructs the element
    //
    //  x_1 x_2 x_3 ... x_N & GetMask()
    //
    // where x_i is the i'th element of `limbs'.
    //
    // @param limbs array of limbs
    Z2k(const limb_t limbs[size()]) {
	for (size_t i = 0; i < size(); i++)
	    this->_limbs[i] = limbs[i];
	mask_if<needs_masking()>(this->_limbs[size()-1], _mask);
    };

    // Copy constructor
    //
    // Constructs a new element identical to `other'.
    //
    // @param other a Z2k object with K bits.
    Z2k(const Z2k<K> &other)
	: Z2k{other._limbs} {};

    // Copy constructor from different K
    //
    // Constructs a new K-bit ring element from an element `other' of L-bits. If
    // L > K, then `other' will be truncated by L-K bits when masking is
    // applied. Otherwise (L <= K) the new element and `other' will be
    // identical.
    //
    // @param other a Z2k element with L bits.
    template<size_t L>
    Z2k(const Z2k<L> &other) {
	const auto nbytes = L > K ? byte_size() : other.byte_size();
	memcpy(this->_limbs, other._limbs, nbytes);
	mask_if<needs_masking()>(this->_limbs[size()-1], _mask);
    };

    // Constructor from sequence of bytes.
    //
    // Exactly `Z2k<K>::SizeInBytes()' bytes of buf will be read.
    //
    // @param a pointer to at least `Z2k<K>::SizeInBytes()' bytes.
    Z2k(const unsigned char *buf)
	: Z2k{(const limb_t *)buf} {};

    // TODO(not implemented)
    template<size_t B>
    Z2k(const std::string &str);

    // Assignment.
    //
    // Assigns `this' element with the value of `x'.
    //
    // @param x the element whose value will be compied into `this'.
    //
    // @return reference to `this' with the value of `x'.
    Z2k<K>& operator=(const Z2k<K> &x) {
	// memcpy(this->limbs, x.limbs, SizeInBytes());
	for (size_t i = 0; i < size(); i++)
	    this->_limbs[i] = x._limbs[i];
	return *this;
    };

    // Addition.
    //
    // @param x, y K-bit Z2k objects.
    //
    // @return x + y mod 2^K
    friend Z2k<K> operator+(const Z2k<K> &x, const Z2k<K> &y) {
	Z2k<K> r;
	op_add<size()>(r._limbs, x._limbs, y._limbs);
	mask_if<needs_masking()>(r._limbs[size()-1], _mask);
	return r;
    };

    // Increment.
    //
    // Computes `this + x mod 2^K' and assigns the result to `this'.
    //
    // @param x a K-bit Z2k objects.
    //
    // @return `this' with the value `this + x mod 2^K'.
    Z2k<K> operator+=(const Z2k<K> &x) {
	op_inc<size()>(_limbs, x._limbs);
	mask_if<needs_masking()>(_limbs[size()-1], _mask);
	return *this;
    };

    // Subtraction.
    //
    // Computes `x - y mod 2^K'.
    //
    // @param x, y K-bit Z2k objects.
    //
    // @return x - y mod 2^K.
    friend Z2k<K> operator-(const Z2k<K> &x, const Z2k<K> &y) {
    	Z2k<K> r;
	op_sub<size()>(r._limbs, x._limbs, y._limbs);
	mask_if<needs_masking()>(r._limbs[size()-1], _mask);
	return r;
    };

    // Decrement.
    //
    // Compute `this - x mod 2^K' storing the result in `this'
    //
    // @param x a K-bit Z2k objects.
    //
    // @return `this' with the new value `this - x mod 2^k'.
    Z2k<K> operator-=(const Z2k<K> &x) {
	op_dec<size()>(_limbs, x._limbs);
	mask_if<needs_masking()>(_limbs[size()-1], _mask);
	return *this;
    };

    // Negation.
    //
    // Equivalent to `0 - x mod 2^K'
    //
    // @param x a K-bit Z2k objects.
    //
    // @return -x mod 2^K.
    friend Z2k<K> operator-(const Z2k<K> &x) {
	Z2k<K> r;
	op_sub<size()>(r._limbs, Z2k<K>::zero._limbs, x._limbs);
	mask_if<needs_masking()>(r._limbs[size()-1], _mask);
	return r;
    };

    // Multiplication.
    //
    // Computes `x * y mod 2^K'.
    //
    // @param x, y K-bit Z2k objects.
    //
    // @return `x * y mod 2^K'.
    friend Z2k<K> operator*(const Z2k<K> &x, const Z2k<K> &y) {
	Z2k<K> r;
	op_mul<size()>(r._limbs, x._limbs, y._limbs);
	mask_if<needs_masking()>(r._limbs[size()-1], _mask);
	return r;
    };

    // Multiply-assign
    //
    // Compute `this * x mod 2^K' storing the result in `this'.
    //
    // @param x a K-bit Z2k objects.
    //
    // @return this with value `this * x mod 2^K'.
    Z2k<K> operator*=(const Z2k<K> &x) {
	op_mul<size()>(_limbs, _limbs, x._limbs);
	mask_if<needs_masking()>(_limbs[size()-1], _mask);
	return *this;
    };

    // Equality.
    //
    // @param x a K-bit Z2k object against which to check equality.
    //
    // @return true if `this' represents the same value as `x'.
    bool operator==(const Z2k<K> &x) const {
	limb_t m = 0;
	for (size_t i = 0; i < this->size(); i++) {
	    m |= _limbs[i] ^ x._limbs[i];
	}
	return m == 0;
    };

    // Inequality.
    //
    // @param x a K-bit Z2k object against which to check inequality.
    //
    // @return true if `this' and `x' represent different values.
    bool operator!=(const Z2k<K> &x) const {
	return !(*this == x);
    };

    // Parity (odd).
    //
    // @return true if LSB of this element is 1.
    inline bool is_odd() const {
	return (bool)(_limbs[0] & 1);
    };

    // Parity (even).
    //
    // @return true if LSB of this element is 0.
    inline bool is_even() const {
	return !is_odd();
    };

    // Check an inverse of `this' exists.
    //
    // Recall that an inverse `x mod L' exists if `gcd(x, L) = 1'. Since L = 2^K
    // in our case, inverses exists for all elements that are odd.
    //
    // @return true if there exists an x s.t. `x * this = 1 mod 2^K'.
    inline bool is_invertible() const {
	return is_odd();
    }

    // Compute the inverse of `this'.
    //
    // This function computes an inverse of `this' modulo a power of 2 in
    // constant time using a technique described in
    //
    //  https://marc-b-reynolds.github.io/math/2017/09/18/ModInverse.html
    //
    // Uses at least 7 multiplications and at most 11, depending on K.
    //
    // This function fails with an assertion error if `this' is not invertible.
    //
    // @return x such that `this * x = 1 mod 2^K'.
    Z2k<K> invert() const {
	assert (this->is_invertible());

	// See https://marc-b-reynolds.github.io/math/2017/09/18/ModInverse.html
	// z = 3*x ^ 2
	const auto x = *this;
	auto z = x * Z2k<K>::three;
	z._limbs[0] ^= 2;

	z = z * (Z2k<K>::two - x * z);  // 10 bits
	z = z * (Z2k<K>::two - x * z);  // 20 bits
	z = z * (Z2k<K>::two - x * z);  // 40 bits
	if (K <= 40)
	    return z;
	z = z * (Z2k<K>::two - x * z);  // 80 bits
	if (K <= 80)
	    return z;
	z = z * (Z2k<K>::two - x * z);  // 160 bits

	return z;
    };

    // Division.
    //
    // Computes `x / y = x * y^-1 = 1 mod 2^K'. Notice y must be invertible for
    // this operation to be well defined. If `y.IsInvertible()' returns false,
    // this funcation fails with an assertion error.
    //
    // @param x, y K-bit Z2k objects
    //
    // @return x/y mod 2^K.
    friend Z2k<K> operator/(const Z2k<K> &x, const Z2k<K> &y) {
    	return x * y.invert();
    };

    // Packs `this' into a buf.
    //
    // @param buf pointer to at least Z2k<K>::SizeInBytes() available memory.
    void pack(unsigned char *buf) const {
	memcpy(buf, this->_limbs, byte_size());
    };

    // Apply a function on this element as a raw buffer.
    //
    // @param f the function to apply. This function is called with limbs, the
    //        size of this element in bytes and arg1
    // @param arg1 additional argument that is passed to f. Can be used to
    //        circumvent issues related to captures.
    void apply(void (*f)(unsigned char*, size_t, void*), void *arg1) {
	f((unsigned char *)_limbs, byte_size(), arg1);
    };

    void apply(void (*f)(unsigned char*, size_t)) {
	f((unsigned char *)_limbs, byte_size());
    };

    // Computes a string representation of `this'.
    //
    // An element is represented in string form as
    //
    //  "{x_1, x_2, ..., x_N}"
    //
    // where x_i is the i'th limb.
    //
    // @return a string representation of `this'.
    std::string to_string() const;

    // Support for cout << x syntax when x is a Z2k object.
    //
    // @param os an output stream
    // @param x an L-bit Z2k object.
    template<size_t L>
    friend std::ostream& operator<<(std::ostream &os, const Z2k<L> &x);

#ifdef TESTING

    // For testing, it is helpful to be able to read each individual limb of
    // `this'. Only exposed if compiled with -DTESTING.
    const limb_t* limbs() const {
	return _limbs;
    };

#endif

private:

    static constexpr size_t _byte_size = (K + 7) / 8;
    static constexpr size_t _limb_size = sizeof(limb_t);
    static constexpr size_t _limb_size_bits = _limb_size * 8;
    static constexpr size_t _number_of_limbs = (_byte_size + (_limb_size - 1)) / _limb_size;
    static constexpr limb_t _mask =
	uint64_t(-1LL) >> (_limb_size_bits - 1 - (K - 1) % _limb_size_bits);

    limb_t _limbs[_number_of_limbs] = {0};
};

template<size_t K> const Z2k<K> Z2k<K>::zero;
template<size_t K> const Z2k<K> Z2k<K>::one;
template<size_t K> const Z2k<K> Z2k<K>::two;
template<size_t K> const Z2k<K> Z2k<K>::three;
template<size_t K> const Z2k<K> Z2k<K>::four;
template<size_t K> const Z2k<K> Z2k<K>::five;

template<>
inline void mask_if<true>(limb_t &r, const limb_t mask) {
    r &= mask;
}

template<>
inline void mask_if<false>(limb_t &r, const limb_t mask) {
    (void)r;
    (void)mask;
}

template<>
inline void op_add<1>(limb_t r[1], const limb_t x[1], const limb_t y[1]) {
    r[0] = x[0] + y[0];
}

template<>
inline void op_add<2>(limb_t r[2], const limb_t x[2], const limb_t y[2]) {
#ifdef ZTK_NO_GCC_UINT128
    asm ("movq	%3, %1 \n\t"
    	 "movq	%2, %0 \n\t"
    	 "addq	%5, %1 \n\t"
    	 "adcq	%4, %0"
    	 : "+r" (r[1]), "+r" (r[0])
    	 : "r" (x[1]), "r" (x[0]), "r" (y[1]), "r" (y[0]) : "cc"
    	);
#else
    __uint128_t _x, _r;
    LOAD_U128(_x, x);
    LOAD_U128(_r, y);
    _r += _x;
    STORE_U128(r, _r);
#endif
}

template<>
inline void op_inc<1>(limb_t r[1], const limb_t x[1]) {
    r[0] += x[0];
}

template<>
inline void op_inc<2>(limb_t r[2], const limb_t x[2]) {
#ifdef ZTK_NO_GCC_UINT128
    asm ("addq %3, %1 \n\t"
	 "adcq %2, %0 \n\t"
	 : "+r" (r[1]), "+r" (r[0])
	 : "r" (x[1]), "r" (x[0]) : "cc"
	);
#else
    __uint128_t _x, _r;
    LOAD_U128(_x, x);
    LOAD_U128(_r, r);
    _r += _x;
    STORE_U128(r, _r);
#endif
}

template<>
inline void op_sub<1>(limb_t r[1], const limb_t x[1], const limb_t y[1]) {
    r[0] = x[0] - y[0];
}

template<>
inline void op_sub<2>(limb_t r[2], const limb_t x[2], const limb_t y[2]) {
#ifdef ZTK_NO_GCC_UINT128
    asm ("movq %3, %1 \n\t"
	 "movq %2, %0 \n\t"
	 "subq %5, %1 \n\t"
	 "sbbq %4, %0"
	 : "+r" (r[1]), "+r" (r[0])
	 : "r" (x[1]), "r" (x[0]), "r" (y[1]), "r" (y[0]) : "cc"
	);
#else
    __uint128_t _y, _r;
    LOAD_U128(_y, y);
    LOAD_U128(_r, x);
    _r -= _y;
    STORE_U128(r, _r);
#endif
}

template<>
inline void op_dec<1>(limb_t r[1], const limb_t x[1]) {
    r[0] -= x[0];
}

template<>
inline void op_dec<2>(limb_t r[2], const limb_t x[2]) {
#ifdef ZTK_NO_GCC_UINT128
    // TODO(Implement)
    throw std::runtime_error("sub of 2 limbs not supported without __uint128");
#else
    __uint128_t _x, _r;
    LOAD_U128(_x, x);
    LOAD_U128(_r, r);
    _r -= _x;
    STORE_U128(r, _r);
#endif
}

template<>
inline void op_mul<1>(limb_t r[1], const limb_t x[1], const limb_t y[1]) {
    r[0] = x[0] * y[0];
}

template<>
inline void op_mul<2>(limb_t r[2], const limb_t x[2], const limb_t y[2]) {
#ifdef ZTK_NO_GCC_UINT128
    asm ("mulx  %5, %1, %%r8     \n\t"
         "mulx  %4, %%r9, %%r10  \n\t"
         "addq  %%r9, %%r8       \n\t"
         "adcq  $0, %%r10        \n\t"
         "movq  %2, %%rdx        \n\t"
         "mulx  %5, %5, %%r9     \n\t"
         "adcq  %5, %%r8         \n\t"
         "movq  %%r8, %0         \n\t"
	 : "+r" (r[1]), "+r" (r[0])
	 : "r" (x[1]), "d" (x[0]), "r" (y[1]), "r" (y[0])
	 : "cc", "%r8", "%r9", "%r10"
	);
#else
    __uint128_t _x, _r;
    LOAD_U128(_x, x);
    LOAD_U128(_r, y);
    _r *= _x;
    STORE_U128(r, _r);
#endif
}

template<size_t K>
std::string Z2k<K>::to_string() const {
    std::string s = "{";
    for (size_t i = 0; i < size()-1; i++)
	s += std::to_string(_limbs[i]) + ", ";
    s += std::to_string(_limbs[size()-1]) + "}";
    return s;
}

template<size_t K>
std::ostream& operator<<(std::ostream &os, const Z2k<K> &x) {
    os << x.to_string();
    return os;
}

#ifndef ZTK_NO_GALOIS_RINGS

////////////////////////////////////////////////////////////////////////////////
// Galois rings
////////////////////////////////////////////////////////////////////////////////

// A galois ring is represented as an array of Z2k elements
template<size_t K, size_t D>
using gr_coeff = std::array<Z2k<K>, D>;

template<size_t K> static inline void gr_deg4_mul(gr_coeff<K, 4>&, const gr_coeff<K, 4>&, const gr_coeff<K, 4>&);
template<size_t K> static inline void gr_deg4_inv(gr_coeff<K, 4>&, const gr_coeff<K, 4>&);
template<size_t K> static inline Z2k<K> gr_deg4_den(const Z2k<K>&, const Z2k<K>&, const Z2k<K>&, const Z2k<K>&);

template<size_t K, size_t D>
class GR {
public:

    // Since a GR element is essentially a vector of Z_2^K elements, the bit
    // size is K*D.
    static constexpr size_t bit_size() {
	return K * D;
    };

    static constexpr size_t degree() {
	return D;
    };

    static constexpr size_t coeff_byte_size() {
	return Z2k<K>::byte_size();
    };

    static constexpr size_t coeff_bit_size() {
	return K;
    };

    // Size of element in bytes
    static constexpr size_t byte_size() {
	return Z2k<K>::byte_size() * D;
    };

    static const GR<K, D> zero() {
	static GR<K, D> zero {Z2k<K>::zero};
	return zero;
    };

    static const GR<K, D> one() {
	static GR<K, D> one {Z2k<K>::one};
	return one;
    };

    constexpr GR() {};
    constexpr GR(const Z2k<K> &x) {
	_coeff[0] = x;
    };
    GR(const gr_coeff<K, D> &coeff) : _coeff{coeff} {};
    GR(const GR<K, D> &x) : _coeff{x._coeff} {};

<<<<<<< HEAD
    Z2k<K> project() const {
	return this->_coeff[0];
=======
    GR(const unsigned char *buf) {
	size_t offset = 0;
	for (size_t i = 0; i < D; i++) {
	    coeff[i] = Z2k<K>{buf + offset};
	    offset += Z2k<K>::SizeInBytes();
	}
    }

    Z2k<K> Project() const {
	return this->coeff[0];
>>>>>>> 345422ca
    };

    GR<K, D>& operator=(const GR<K, D> &x) {
	for (size_t i = 0; i < D; i++)
	    this->_coeff[i] = x._coeff[i];
	return *this;
    };

    friend GR<K, D> operator+(const GR<K, D> &x, const GR<K, D> &y) {
	gr_coeff<K, D> rcoeff;
	for (size_t i = 0; i < D; i++)
	    rcoeff[i] = x._coeff[i] + y._coeff[i];
	return GR<K, D>{rcoeff};
    };

    GR<K, D> operator+=(const GR<K, D> &x) {
	for (size_t i = 0; i < D; i++)
	    this->_coeff[i] += x._coeff[i];
	return GR<K, D>{_coeff};
    };

    friend GR<K, D> operator-(const GR<K, D> &x, const GR<K, D> &y) {
	gr_coeff<K, D> rcoeff;
	for (size_t i = 0; i < D; i++)
	    rcoeff[i] = x._coeff[i] - y._coeff[i];
	return GR<K, D>{rcoeff};
    };

    friend GR<K, D> operator-(const GR<K, D> &x) {
	gr_coeff<K, D> rcoeff;
	for (size_t i = 0; i < D; i++)
	    rcoeff[i] = -x._coeff[i];
	return GR<K, D>{rcoeff};
    };

    GR<K, D> operator-=(const GR<K, D> &x) {
	for (size_t i = 0; i < D; i++)
	    this->_coeff[i] -= x._coeff[i];
	return GR<K, D>{_coeff};
    };

    friend GR<K, D> operator*(const GR<K, D> &x, const GR<K, D> &y) {
	gr_coeff<K, D> rcoeff;
	if (D == 4) {
	    gr_deg4_mul(rcoeff, x._coeff, y._coeff);
	    return GR<K, D>{rcoeff};
	}
	throw std::runtime_error("multiplication of this degree not supported");
    };

    GR<K, D> invert() const {
	assert (this->is_invertible());
	gr_coeff<K, D> rcoeff;
	if (D == 4) {
	    gr_deg4_inv(rcoeff, this->_coeff);
	    return GR<K, D>{rcoeff};
	}
	throw std::runtime_error("inversion of this degree not supported");
    };

    friend GR<K, D> operator/(const GR<K, D> &x, const GR<K, D> &y) {
	auto y_ = y.invert();
	return x * y_;
    };

    Z2k<K>& operator[](const size_t idx) {
	return _coeff[idx];
    };

    const Z2k<K>& operator[](const size_t idx) const {
	return coeff[idx];
    };

    bool operator==(const GR<K, D> &x) const {
    	bool b = true;
    	for (size_t i = 0; i < D; i++)
    	    b &= this->_coeff[i] == x._coeff[i];
    	return b;
    };

    bool operator !=(const GR<K, D> &x) const {
    	return !(*this == x);
    };

    bool is_invertible() const {
	bool b = false;
	for (const auto &x: _coeff)
	    b |= x.is_odd();
	return b;
    };

<<<<<<< HEAD
    void pack(unsigned char *buf) const {
	auto p = buf;
=======
    void Pack(unsigned char *buf) const {
	unsigned char *p = buf;
>>>>>>> 345422ca
	for (size_t i = 0; i < D; i++) {
	    _coeff[i].pack(p);
	    p += Z2k<K>::byte_size();
	}
    };

    // Apply f on each coefficient
    void apply(void (*f)(unsigned char*, size_t, void*), void *arg1) {
	for (auto &c : _coeff)
	    c.apply(f, arg1);
    };

    void apply(void (*f)(unsigned char*, size_t)) {
	for (auto &c : _coeff)
	    c.apply(f);
    };

    std::string to_string() const;

    template<size_t L, size_t H>
    friend std::ostream& operator<<(std::ostream &os, const GR<K, D> &x);

private:

    gr_coeff<K, D> _coeff;

};

template<size_t K>
static inline void gr_deg4_mul(gr_coeff<K, 4> &r, const gr_coeff<K, 4> &x, const gr_coeff<K, 4> &y) {

    auto x0 = x[0]; auto x1 = x[1]; auto x2 = x[2]; auto x3 = x[3];
    auto y0 = y[0]; auto y1 = y[1]; auto y2 = y[2]; auto y3 = y[3];

    r[0] = x0*y0 - x3*y1 - x2*y2 - x1*y3;
    r[1] = x1*y0 + x0*y1 - x3*(y1 + y2) - x2*y2 - x2*y3 - x1*y3;
    r[2] = x2*y0 - x2*y3 + x1*y1 + y2*(x0 - x3) - x3*y3;
    r[3] = x3*y0 + x2*y1 + x1*y2 + x0*y3 - x3*y3;
}

template<size_t K>
static inline void gr_deg4_inv(gr_coeff<K, 4> &r, const gr_coeff<K, 4> &x) {
	const auto v0 = x[0]; const auto v1 = x[1];
	const auto v2 = x[2]; const auto v3 = x[3];

	auto d = gr_deg4_den(v0, v1, v2, v3).invert();

	r[0] = (v0*v0*v0 - v1*v1*v1 + Z2k<K>::three*v0*v1*v2 - v1*v1*v2 + v0*v2*v2
		+ v2*v2*v2 - Z2k<K>::three*v0*v0*v3 + Z2k<K>::two*v0*v1*v3
		- Z2k<K>::three*v1*v2*v3 + v2*v2*v3 + Z2k<K>::three*v0*v3*v3
		- Z2k<K>::two*v1*v3*v3 + v2*v3*v3 - v3*v3*v3)*d;

	r[1] = (-d)*(v0*v0*v1 - v1*v2*v2 + v1*v1*v3 + v3*v3*v3 + v0*(v2*v2 - v1*v3 + Z2k<K>::two*v2*v3));

	r[2] = d*(-v0*v0*v2 - v2*v2*v2 + Z2k<K>::two*v1*v2*v3 + v3*v3*v3 + v0*(v1*v1 + (v2 - v3)*v3));

	r[3] = (-d)*(v1*v1*v1 - Z2k<K>::two*v0*v1*v2 - v2*v2*v2 - v2*v2*v3
		     + (v0 - v3)*(v0-v3)*v3 + v1*v3*(Z2k<K>::three*v2 + v3));
}

template<size_t K>
static inline Z2k<K> gr_deg4_den(const Z2k<K> &v0, const Z2k<K> &v1, const Z2k<K> &v2, const Z2k<K> &v3) {
    return v0*v0*v0*v0 + v1*v1*v1*v1 - v1*v2*v2*v2 + v2*v2*v2*v2
	- Z2k<K>::three*v0*v0*v0*v3 + v1*(Z2k<K>::three*v1 - Z2k<K>::four*v2)*v2*v3
	+ Z2k<K>::two*v1*v1*v3*v3 + (v1 - v2)*v3*v3*v3 + v3*v3*v3*v3
	+ v0*v0*(Z2k<K>::three*v1*v2 + Z2k<K>::two*v2*v2 + Z2k<K>::four*v1*v3 + Z2k<K>::three*v3*v3)
	- v0*(v1*v1*v1 + Z2k<K>::four*v1*v1*v2 - v2*v2*v2 + (Z2k<K>::three*v1 - v2)*v2*v3
	      + (Z2k<K>::five*v1 - Z2k<K>::four*v2)*v3*v3 + v3*v3*v3);
}

template<size_t K, size_t D>
std::string GR<K, D>::to_string() const {
    std::stringstream ss;
    ss << "{";
    for (size_t i = 0; i < D - 1; i++)
	ss << this->_coeff[i] << ", ";
    ss << this->_coeff[D - 1] << "}";
    return ss.str();
}

template<size_t K, size_t D>
std::ostream& operator<<(std::ostream &os, const GR<K, D> &x) {
    os << x.to_string();
    return os;
}

#endif // ZTK_NO_GALOIS_RINGS

} // ztk

#endif // _ZTK_HPP<|MERGE_RESOLUTION|>--- conflicted
+++ resolved
@@ -668,21 +668,16 @@
     GR(const gr_coeff<K, D> &coeff) : _coeff{coeff} {};
     GR(const GR<K, D> &x) : _coeff{x._coeff} {};
 
-<<<<<<< HEAD
-    Z2k<K> project() const {
-	return this->_coeff[0];
-=======
     GR(const unsigned char *buf) {
 	size_t offset = 0;
 	for (size_t i = 0; i < D; i++) {
 	    coeff[i] = Z2k<K>{buf + offset};
 	    offset += Z2k<K>::SizeInBytes();
 	}
-    }
-
-    Z2k<K> Project() const {
-	return this->coeff[0];
->>>>>>> 345422ca
+    };
+
+    Z2k<K> project() const {
+	return this->_coeff[0];
     };
 
     GR<K, D>& operator=(const GR<K, D> &x) {
@@ -774,13 +769,8 @@
 	return b;
     };
 
-<<<<<<< HEAD
     void pack(unsigned char *buf) const {
-	auto p = buf;
-=======
-    void Pack(unsigned char *buf) const {
 	unsigned char *p = buf;
->>>>>>> 345422ca
 	for (size_t i = 0; i < D; i++) {
 	    _coeff[i].pack(p);
 	    p += Z2k<K>::byte_size();
